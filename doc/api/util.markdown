# util
<<<<<<< HEAD
=======

    Stability: 5 - Locked
>>>>>>> 5ca5ec33

These functions are in the module `'util'`. Use `require('util')` to access
them.


## util.format()

Returns a formatted string using the first argument as a `printf`-like format.

The first argument is a string that contains zero or more *placeholders*.
Each placeholder is replaced with the converted value from its corresponding
argument. Supported placeholders are:

* `%s` - String.
* `%d` - Number (both integer and float).
* `%j` - JSON.
* `%%` - single percent sign (`'%'`). This does not consume an argument.

If the placeholder does not have a corresponding argument, the placeholder is
not replaced.

    util.format('%s:%s', 'foo'); // 'foo:%s'

If there are more arguments than placeholders, the extra arguments are
converted to strings with `util.inspect()` and these strings are concatenated,
delimited by a space.

    util.format('%s:%s', 'foo', 'bar', 'baz'); // 'foo:bar baz'

If the first argument is not a format string then `util.format()` returns
a string that is the concatenation of all its arguments separated by spaces.
Each argument is converted to a string with `util.inspect()`.

    util.format(1, 2, 3); // '1 2 3'


## util.debug(string)

A synchronous output function. Will block the process and
output `string` immediately to `stderr`.

    require('util').debug('message on stderr');


## util.log(string)

Output with timestamp on `stdout`.

    require('util').log('Timestamped message.');


## util.inspect(object, [showHidden], [depth], [colors])

Return a string representation of `object`, which is useful for debugging.

If `showHidden` is `true`, then the object's non-enumerable properties will be
shown too. Defaults to `false`.

If `depth` is provided, it tells `inspect` how many times to recurse while
formatting the object. This is useful for inspecting large complicated objects.

The default is to only recurse twice.  To make it recurse indefinitely, pass
in `null` for `depth`.

If `colors` is `true`, the output will be styled with ANSI color codes.
Defaults to `false`.

Example of inspecting all properties of the `util` object:

    var util = require('util');

    console.log(util.inspect(util, true, null));


## util.isArray(object)

Returns `true` if the given "object" is an `Array`. `false` otherwise.

    var util = require('util');

    util.isArray([])
      // true
    util.isArray(new Array)
      // true
    util.isArray({})
      // false


## util.isRegExp(object)

Returns `true` if the given "object" is a `RegExp`. `false` otherwise.

    var util = require('util');

    util.isRegExp(/some regexp/)
      // true
    util.isRegExp(new RegExp('another regexp'))
      // true
    util.isRegExp({})
      // false


## util.isDate(object)

Returns `true` if the given "object" is a `Date`. `false` otherwise.

    var util = require('util');

    util.isDate(new Date())
      // true
    util.isDate(Date())
      // false (without 'new' returns a String)
    util.isDate({})
      // false


## util.isError(object)

Returns `true` if the given "object" is an `Error`. `false` otherwise.

    var util = require('util');

    util.isError(new Error())
      // true
    util.isError(new TypeError())
      // true
    util.isError({ name: 'Error', message: 'an error occurred' })
      // false


## util.pump(readableStream, writableStream, [callback])

Experimental

Read the data from `readableStream` and send it to the `writableStream`.
When `writableStream.write(data)` returns `false` `readableStream` will be
paused until the `drain` event occurs on the `writableStream`. `callback` gets
an error as its only argument and is called when `writableStream` is closed or
when an error occurs.


## util.inherits(constructor, superConstructor)

Inherit the prototype methods from one
[constructor](https://developer.mozilla.org/en/JavaScript/Reference/Global_Objects/Object/constructor)
into another.  The prototype of `constructor` will be set to a new
object created from `superConstructor`.

As an additional convenience, `superConstructor` will be accessible
through the `constructor.super_` property.

    var util = require("util");
    var events = require("events");

    function MyStream() {
        events.EventEmitter.call(this);
    }

    util.inherits(MyStream, events.EventEmitter);

    MyStream.prototype.write = function(data) {
        this.emit("data", data);
    }

    var stream = new MyStream();

    console.log(stream instanceof events.EventEmitter); // true
    console.log(MyStream.super_ === events.EventEmitter); // true

    stream.on("data", function(data) {
        console.log('Received data: "' + data + '"');
    })
    stream.write("It works!"); // Received data: "It works!"<|MERGE_RESOLUTION|>--- conflicted
+++ resolved
@@ -1,9 +1,6 @@
 # util
-<<<<<<< HEAD
-=======
 
     Stability: 5 - Locked
->>>>>>> 5ca5ec33
 
 These functions are in the module `'util'`. Use `require('util')` to access
 them.
