// Copyright Joyent, Inc. and other Node contributors.
//
// Permission is hereby granted, free of charge, to any person obtaining a
// copy of this software and associated documentation files (the
// "Software"), to deal in the Software without restriction, including
// without limitation the rights to use, copy, modify, merge, publish,
// distribute, sublicense, and/or sell copies of the Software, and to permit
// persons to whom the Software is furnished to do so, subject to the
// following conditions:
//
// The above copyright notice and this permission notice shall be included
// in all copies or substantial portions of the Software.
//
// THE SOFTWARE IS PROVIDED "AS IS", WITHOUT WARRANTY OF ANY KIND, EXPRESS
// OR IMPLIED, INCLUDING BUT NOT LIMITED TO THE WARRANTIES OF
// MERCHANTABILITY, FITNESS FOR A PARTICULAR PURPOSE AND NONINFRINGEMENT. IN
// NO EVENT SHALL THE AUTHORS OR COPYRIGHT HOLDERS BE LIABLE FOR ANY CLAIM,
// DAMAGES OR OTHER LIABILITY, WHETHER IN AN ACTION OF CONTRACT, TORT OR
// OTHERWISE, ARISING FROM, OUT OF OR IN CONNECTION WITH THE SOFTWARE OR THE
// USE OR OTHER DEALINGS IN THE SOFTWARE.

'use strict';

var events = require('events');
var stream = require('stream');
var timers = require('timers');
var util = require('util');
var assert = require('assert');
var cares = process.binding('cares_wrap');
var uv = process.binding('uv');
var Pipe = process.binding('pipe_wrap').Pipe;

var TCPConnectWrap = process.binding('tcp_wrap').TCPConnectWrap;
var PipeConnectWrap = process.binding('pipe_wrap').PipeConnectWrap;
var ShutdownWrap = process.binding('stream_wrap').ShutdownWrap;
var WriteWrap = process.binding('stream_wrap').WriteWrap;


var cluster;
var errnoException = util._errnoException;

function noop() {}

// constructor for lazy loading
function createPipe() {
  return new Pipe();
}

// constructor for lazy loading
function createTCP() {
  var TCP = process.binding('tcp_wrap').TCP;
  return new TCP();
}


function createHandle(fd) {
  var tty = process.binding('tty_wrap');
  var type = tty.guessHandleType(fd);
  if (type === 'PIPE') return createPipe();
  if (type === 'TCP') return createTCP();
  throw new TypeError('Unsupported fd type: ' + type);
}


var debug = util.debuglog('net');

function isPipeName(s) {
  return util.isString(s) && toNumber(s) === false;
}

// format exceptions
function detailedException(err, syscall, address, port, additional) {
  var details;
  if (port && port > 0) {
    details = address + ':' + port;
  } else {
    details = address;
  }

  if (additional) {
    details += ' - Local (' + additional + ')';
  }
  var ex = errnoException(err, syscall, details);
  ex.address = address;
  if (port) {
    ex.port = port;
  }
  return ex;
}

exports.createServer = function() {
  return new Server(arguments[0], arguments[1]);
};


// Target API:
//
// var s = net.connect({port: 80, host: 'google.com'}, function() {
//   ...
// });
//
// There are various forms:
//
// connect(options, [cb])
// connect(port, [host], [cb])
// connect(path, [cb]);
//
exports.connect = exports.createConnection = function() {
  var args = normalizeConnectArgs(arguments);
  debug('createConnection', args);
  var s = new Socket(args[0]);
  return Socket.prototype.connect.apply(s, args);
};

// Returns an array [options] or [options, cb]
// It is the same as the argument of Socket.prototype.connect().
function normalizeConnectArgs(args) {
  var options = {};

  if (util.isObject(args[0])) {
    // connect(options, [cb])
    options = args[0];
  } else if (isPipeName(args[0])) {
    // connect(path, [cb]);
    options.path = args[0];
  } else {
    // connect(port, [host], [cb])
    options.port = args[0];
    if (util.isString(args[1])) {
      options.host = args[1];
    }
  }

  var cb = args[args.length - 1];
  return util.isFunction(cb) ? [options, cb] : [options];
}
exports._normalizeConnectArgs = normalizeConnectArgs;


// called when creating new Socket, or when re-using a closed Socket
function initSocketHandle(self) {
  self.destroyed = false;
  self.bytesRead = 0;
  self._bytesDispatched = 0;

  // Handle creation may be deferred to bind() or connect() time.
  if (self._handle) {
    self._handle.owner = self;
    self._handle.onread = onread;

    // If handle doesn't support writev - neither do we
    if (!self._handle.writev)
      self._writev = null;
  }
}

function Socket(options) {
  if (!(this instanceof Socket)) return new Socket(options);

  this._connecting = false;
  this._hadError = false;
  this._handle = null;
  this._host = null;

  if (util.isNumber(options))
    options = { fd: options }; // Legacy interface.
  else if (util.isUndefined(options))
    options = {};

  stream.Duplex.call(this, options);

  if (options.handle) {
    this._handle = options.handle; // private
  } else if (!util.isUndefined(options.fd)) {
    this._handle = createHandle(options.fd);
    this._handle.open(options.fd);
    if ((options.fd == 1 || options.fd == 2) &&
        (this._handle instanceof Pipe) &&
        process.platform === 'win32') {
      // Make stdout and stderr blocking on Windows
      var err = this._handle.setBlocking(true);
      if (err)
        throw errnoException(err, 'setBlocking');
    }
    this.readable = options.readable !== false;
    this.writable = options.writable !== false;
  } else {
    // these will be set once there is a connection
    this.readable = this.writable = false;
  }

  // shut down the socket when we're finished with it.
  this.on('finish', onSocketFinish);
  this.on('_socketEnd', onSocketEnd);

  initSocketHandle(this);

  this._pendingData = null;
  this._pendingEncoding = '';

  // handle strings directly
  this._writableState.decodeStrings = false;

  // default to *not* allowing half open sockets
  this.allowHalfOpen = options && options.allowHalfOpen || false;

  // if we have a handle, then start the flow of data into the
  // buffer.  if not, then this will happen when we connect
  if (this._handle && options.readable !== false) {
    if (options.pauseOnCreate) {
      // stop the handle from reading and pause the stream
      this._handle.reading = false;
      this._handle.readStop();
      this._readableState.flowing = false;
    } else {
      this.read(0);
    }
  }
}
util.inherits(Socket, stream.Duplex);

// the user has called .end(), and all the bytes have been
// sent out to the other side.
// If allowHalfOpen is false, or if the readable side has
// ended already, then destroy.
// If allowHalfOpen is true, then we need to do a shutdown,
// so that only the writable side will be cleaned up.
function onSocketFinish() {
  // If still connecting - defer handling 'finish' until 'connect' will happen
  if (this._connecting) {
    debug('osF: not yet connected');
    return this.once('connect', onSocketFinish);
  }

  debug('onSocketFinish');
  if (!this.readable || this._readableState.ended) {
    debug('oSF: ended, destroy', this._readableState);
    return this.destroy();
  }

  debug('oSF: not ended, call shutdown()');

  // otherwise, just shutdown, or destroy() if not possible
  if (!this._handle || !this._handle.shutdown)
    return this.destroy();

  var req = new ShutdownWrap();
  req.oncomplete = afterShutdown;
  var err = this._handle.shutdown(req);

  if (err)
    return this._destroy(errnoException(err, 'shutdown'));
}


function afterShutdown(status, handle, req) {
  var self = handle.owner;

  debug('afterShutdown destroyed=%j', self.destroyed,
        self._readableState);

  // callback may come after call to destroy.
  if (self.destroyed)
    return;

  if (self._readableState.ended) {
    debug('readableState ended, destroying');
    self.destroy();
  } else {
    self.once('_socketEnd', self.destroy);
  }
}

// the EOF has been received, and no more bytes are coming.
// if the writable side has ended already, then clean everything
// up.
function onSocketEnd() {
  // XXX Should not have to do as much crap in this function.
  // ended should already be true, since this is called *after*
  // the EOF errno and onread has eof'ed
  debug('onSocketEnd', this._readableState);
  this._readableState.ended = true;
  if (this._readableState.endEmitted) {
    this.readable = false;
    maybeDestroy(this);
  } else {
    this.once('end', function() {
      this.readable = false;
      maybeDestroy(this);
    });
    this.read(0);
  }

  if (!this.allowHalfOpen) {
    this.write = writeAfterFIN;
    this.destroySoon();
  }
}

// Provide a better error message when we call end() as a result
// of the other side sending a FIN.  The standard 'write after end'
// is overly vague, and makes it seem like the user's code is to blame.
function writeAfterFIN(chunk, encoding, cb) {
  if (util.isFunction(encoding)) {
    cb = encoding;
    encoding = null;
  }

  var er = new Error('This socket has been ended by the other party');
  er.code = 'EPIPE';
  var self = this;
  // TODO: defer error events consistently everywhere, not just the cb
  self.emit('error', er);
  if (util.isFunction(cb)) {
    process.nextTick(function() {
      cb(er);
    });
  }
}

exports.Socket = Socket;
exports.Stream = Socket; // Legacy naming.

Socket.prototype.read = function(n) {
  if (n === 0)
    return stream.Readable.prototype.read.call(this, n);

  this.read = stream.Readable.prototype.read;
  this._consuming = true;
  return this.read(n);
};


Socket.prototype.listen = function() {
  debug('socket.listen');
  var self = this;
  self.on('connection', arguments[0]);
  listen(self, null, null, null);
};


Socket.prototype.setTimeout = function(msecs, callback) {
  if (msecs > 0 && isFinite(msecs)) {
    timers.enroll(this, msecs);
    timers._unrefActive(this);
    if (callback) {
      this.once('timeout', callback);
    }
  } else if (msecs === 0) {
    timers.unenroll(this);
    if (callback) {
      this.removeListener('timeout', callback);
    }
  }
};


Socket.prototype._onTimeout = function() {
  debug('_onTimeout');
  this.emit('timeout');
};


Socket.prototype.setNoDelay = function(enable) {
  // backwards compatibility: assume true when `enable` is omitted
  if (this._handle && this._handle.setNoDelay)
    this._handle.setNoDelay(util.isUndefined(enable) ? true : !!enable);
};


Socket.prototype.setKeepAlive = function(setting, msecs) {
  if (this._handle && this._handle.setKeepAlive)
    this._handle.setKeepAlive(setting, ~~(msecs / 1000));
};


Socket.prototype.address = function() {
  return this._getsockname();
};


Object.defineProperty(Socket.prototype, 'readyState', {
  get: function() {
    if (this._connecting) {
      return 'opening';
    } else if (this.readable && this.writable) {
      return 'open';
    } else if (this.readable && !this.writable) {
      return 'readOnly';
    } else if (!this.readable && this.writable) {
      return 'writeOnly';
    } else {
      return 'closed';
    }
  }
});


Object.defineProperty(Socket.prototype, 'bufferSize', {
  get: function() {
    if (this._handle) {
      return this._handle.writeQueueSize + this._writableState.length;
    }
  }
});


// Just call handle.readStart until we have enough in the buffer
Socket.prototype._read = function(n) {
  debug('_read');

  if (this._connecting || !this._handle) {
    debug('_read wait for connection');
    this.once('connect', this._read.bind(this, n));
  } else if (!this._handle.reading) {
    // not already reading, start the flow
    debug('Socket._read readStart');
    this._handle.reading = true;
    var err = this._handle.readStart();
    if (err)
      this._destroy(errnoException(err, 'read'));
  }
};


Socket.prototype.end = function(data, encoding) {
  stream.Duplex.prototype.end.call(this, data, encoding);
  this.writable = false;
  DTRACE_NET_STREAM_END(this);

  // just in case we're waiting for an EOF.
  if (this.readable && !this._readableState.endEmitted)
    this.read(0);
  else
    maybeDestroy(this);
};


// Call whenever we set writable=false or readable=false
function maybeDestroy(socket) {
  if (!socket.readable &&
      !socket.writable &&
      !socket.destroyed &&
      !socket._connecting &&
      !socket._writableState.length) {
    socket.destroy();
  }
}


Socket.prototype.destroySoon = function() {
  if (this.writable)
    this.end();

  if (this._writableState.finished)
    this.destroy();
  else
    this.once('finish', this.destroy);
};


Socket.prototype._destroy = function(exception, cb) {
  debug('destroy');

  var self = this;

  function fireErrorCallbacks() {
    if (cb) cb(exception);
    if (exception && !self._writableState.errorEmitted) {
      process.nextTick(function() {
        self.emit('error', exception);
      });
      self._writableState.errorEmitted = true;
    }
  };

  if (this.destroyed) {
    debug('already destroyed, fire error callbacks');
    fireErrorCallbacks();
    return;
  }

  self._connecting = false;

  this.readable = this.writable = false;

  timers.unenroll(this);

  debug('close');
  if (this._handle) {
    if (this !== process.stderr)
      debug('close handle');
    var isException = exception ? true : false;
    this._handle.close(function() {
      debug('emit close');
      self.emit('close', isException);
    });
    this._handle.onread = noop;
    this._handle = null;
  }

  // we set destroyed to true before firing error callbacks in order
  // to make it re-entrance safe in case Socket.prototype.destroy()
  // is called within callbacks
  this.destroyed = true;
  fireErrorCallbacks();

  if (this.server) {
    COUNTER_NET_SERVER_CONNECTION_CLOSE(this);
    debug('has server');
    this.server._connections--;
    if (this.server._emitCloseIfDrained) {
      this.server._emitCloseIfDrained();
    }
  }
};


Socket.prototype.destroy = function(exception) {
  debug('destroy', exception);
  this._destroy(exception);
};


// This function is called whenever the handle gets a
// buffer, or when there's an error reading.
function onread(nread, buffer) {
  var handle = this;
  var self = handle.owner;
  assert(handle === self._handle, 'handle != self._handle');

  timers._unrefActive(self);

  debug('onread', nread);

  if (nread > 0) {
    debug('got data');

    // read success.
    // In theory (and in practice) calling readStop right now
    // will prevent this from being called again until _read() gets
    // called again.

    // if it's not enough data, we'll just call handle.readStart()
    // again right away.
    self.bytesRead += nread;

    // Optimization: emit the original buffer with end points
    var ret = self.push(buffer);

    if (handle.reading && !ret) {
      handle.reading = false;
      debug('readStop');
      var err = handle.readStop();
      if (err)
        self._destroy(errnoException(err, 'read'));
    }
    return;
  }

  // if we didn't get any bytes, that doesn't necessarily mean EOF.
  // wait for the next one.
  if (nread === 0) {
    debug('not any data, keep waiting');
    return;
  }

  // Error, possibly EOF.
  if (nread !== uv.UV_EOF) {
    return self._destroy(errnoException(nread, 'read'));
  }

  debug('EOF');

  if (self._readableState.length === 0) {
    self.readable = false;
    maybeDestroy(self);
  }

  // push a null to signal the end of data.
  self.push(null);

  // internal end event so that we know that the actual socket
  // is no longer readable, and we can start the shutdown
  // procedure. No need to wait for all the data to be consumed.
  self.emit('_socketEnd');
}


Socket.prototype._getpeername = function() {
  if (!this._handle || !this._handle.getpeername) {
    return {};
  }
  if (!this._peername) {
    var out = {};
    var err = this._handle.getpeername(out);
    if (err) return {};  // FIXME(bnoordhuis) Throw?
    this._peername = out;
  }
  return this._peername;
};


Socket.prototype.__defineGetter__('remoteAddress', function() {
  return this._getpeername().address;
});

Socket.prototype.__defineGetter__('remoteFamily', function() {
  return this._getpeername().family;
});

Socket.prototype.__defineGetter__('remotePort', function() {
  return this._getpeername().port;
});


Socket.prototype._getsockname = function() {
  if (!this._handle || !this._handle.getsockname) {
    return {};
  }
  if (!this._sockname) {
    var out = {};
    var err = this._handle.getsockname(out);
    if (err) return {};  // FIXME(bnoordhuis) Throw?
    this._sockname = out;
  }
  return this._sockname;
};


Socket.prototype.__defineGetter__('localAddress', function() {
  return this._getsockname().address;
});


Socket.prototype.__defineGetter__('localPort', function() {
  return this._getsockname().port;
});


Socket.prototype.write = function(chunk, encoding, cb) {
  if (!util.isString(chunk) && !util.isBuffer(chunk))
    throw new TypeError('invalid data');
  return stream.Duplex.prototype.write.apply(this, arguments);
};


Socket.prototype._writeGeneric = function(writev, data, encoding, cb) {
  // If we are still connecting, then buffer this for later.
  // The Writable logic will buffer up any more writes while
  // waiting for this one to be done.
  if (this._connecting) {
    this._pendingData = data;
    this._pendingEncoding = encoding;
    this.once('connect', function() {
      this._writeGeneric(writev, data, encoding, cb);
    });
    return;
  }
  this._pendingData = null;
  this._pendingEncoding = '';

  timers._unrefActive(this);

  if (!this._handle) {
    this._destroy(new Error('This socket is closed.'), cb);
    return false;
  }

  var req = new WriteWrap();
  req.oncomplete = afterWrite;
  req.async = false;
  var err;

  if (writev) {
    var chunks = new Array(data.length << 1);
    for (var i = 0; i < data.length; i++) {
      var entry = data[i];
      var chunk = entry.chunk;
      var enc = entry.encoding;
      chunks[i * 2] = chunk;
      chunks[i * 2 + 1] = enc;
    }
    err = this._handle.writev(req, chunks);

    // Retain chunks
    if (err === 0) req._chunks = chunks;
  } else {
    var enc;
    if (util.isBuffer(data)) {
      req.buffer = data;  // Keep reference alive.
      enc = 'buffer';
    } else {
      enc = encoding;
    }
    err = createWriteReq(req, this._handle, data, enc);
  }

  if (err)
    return this._destroy(errnoException(err, 'write', req.error), cb);

  this._bytesDispatched += req.bytes;

  // If it was entirely flushed, we can write some more right now.
  // However, if more is left in the queue, then wait until that clears.
  if (req.async && this._handle.writeQueueSize != 0)
    req.cb = cb;
  else
    cb();
};


Socket.prototype._writev = function(chunks, cb) {
  this._writeGeneric(true, chunks, '', cb);
};


Socket.prototype._write = function(data, encoding, cb) {
  this._writeGeneric(false, data, encoding, cb);
};

function createWriteReq(req, handle, data, encoding) {
  switch (encoding) {
    case 'binary':
      return handle.writeBinaryString(req, data);

    case 'buffer':
      return handle.writeBuffer(req, data);

    case 'utf8':
    case 'utf-8':
      return handle.writeUtf8String(req, data);

    case 'ascii':
      return handle.writeAsciiString(req, data);

    case 'ucs2':
    case 'ucs-2':
    case 'utf16le':
    case 'utf-16le':
      return handle.writeUcs2String(req, data);

    default:
      return handle.writeBuffer(req, new Buffer(data, encoding));
  }
}


Socket.prototype.__defineGetter__('bytesWritten', function() {
  var bytes = this._bytesDispatched,
      state = this._writableState,
      data = this._pendingData,
      encoding = this._pendingEncoding;

  state.getBuffer().forEach(function(el) {
    if (util.isBuffer(el.chunk))
      bytes += el.chunk.length;
    else
      bytes += Buffer.byteLength(el.chunk, el.encoding);
  });

  if (data) {
    if (util.isBuffer(data))
      bytes += data.length;
    else
      bytes += Buffer.byteLength(data, encoding);
  }

  return bytes;
});


function afterWrite(status, handle, req, err) {
  var self = handle.owner;
  if (self !== process.stderr && self !== process.stdout)
    debug('afterWrite', status);

  // callback may come after call to destroy.
  if (self.destroyed) {
    debug('afterWrite destroyed');
    return;
  }

  if (status < 0) {
    var ex = detailedException(status, 'write', req.address, req.port);
    debug('write failure', ex);
    self._destroy(ex, req.cb);
    return;
  }

  timers._unrefActive(self);

  if (self !== process.stderr && self !== process.stdout)
    debug('afterWrite call cb');

  if (req.cb)
    req.cb.call(self);
}


function connect(self, address, port, addressType, localAddress, localPort) {
  // TODO return promise from Socket.prototype.connect which
  // wraps _connectReq.

  assert.ok(self._connecting);

  var err;

  if (localAddress || localPort) {
    var bind;

    if (addressType === 4) {
      localAddress = localAddress || '0.0.0.0';
      bind = self._handle.bind;
    } else if (addressType === 6) {
      localAddress = localAddress || '::';
      bind = self._handle.bind6;
    } else {
      self._destroy(new TypeError('Invalid addressType: ' + addressType));
      return;
    }

    debug('binding to localAddress: %s and localPort: %d',
          localAddress,
          localPort);

    bind = bind.bind(self._handle);
    err = bind(localAddress, localPort);

    if (err) {
      var ex = detailedException(err, 'bind', localAddress, localPort);
      self._destroy(ex);
      return;
    }
  }

  if (addressType === 6 || addressType === 4) {
    var req = new TCPConnectWrap();
    req.oncomplete = afterConnect;

<<<<<<< HEAD
    req.port = port;
    req.address = address;
    if (addressType === 6) {
      err = self._handle.connect6(req, address, port);
    } else if (addressType === 4) {
=======
    if (addressType === 4)
>>>>>>> 372a2f56
      err = self._handle.connect(req, address, port);
    else
      err = self._handle.connect6(req, address, port);

  } else {
    var req = new PipeConnectWrap();
    req.address = address;
    req.oncomplete = afterConnect;
    err = self._handle.connect(req, address, afterConnect);
  }

  if (err) {
    self._getsockname();
    var details;
    if (self._sockname) {
      ex.localAddress = self._sockname.address;
      ex.localPort = self._sockname.port;
      details = ex.localAddress + ':' + ex.localPort;
    }
    var ex = detailedException(err, 'connect', address, port, details);
    self._destroy(ex);
  }
}


Socket.prototype.connect = function(options, cb) {
  if (this.write !== Socket.prototype.write)
    this.write = Socket.prototype.write;

  if (!util.isObject(options)) {
    // Old API:
    // connect(port, [host], [cb])
    // connect(path, [cb]);
    var args = normalizeConnectArgs(arguments);
    return Socket.prototype.connect.apply(this, args);
  }

  if (this.destroyed) {
    this._readableState.reading = false;
    this._readableState.ended = false;
    this._readableState.endEmitted = false;
    this._writableState.ended = false;
    this._writableState.ending = false;
    this._writableState.finished = false;
    this._writableState.errorEmitted = false;
    this.destroyed = false;
    this._handle = null;
  }

  var self = this;
  var pipe = !!options.path;
  debug('pipe', pipe, options.path);

  if (!this._handle) {
    this._handle = pipe ? createPipe() : createTCP();
    initSocketHandle(this);
  }

  if (util.isFunction(cb)) {
    self.once('connect', cb);
  }

  timers._unrefActive(this);

  self._connecting = true;
  self.writable = true;

  if (pipe) {
    connect(self, options.path);

  } else {
    var dns = require('dns');
    var host = options.host || 'localhost';
    var port = options.port | 0;
    var localAddress = options.localAddress;
    var localPort = options.localPort;
    var dnsopts = {
      family: options.family,
      hints: 0
    };

    if (localAddress && !exports.isIP(localAddress))
      throw new TypeError('localAddress must be a valid IP: ' + localAddress);

    if (localPort && !util.isNumber(localPort))
      throw new TypeError('localPort should be a number: ' + localPort);

    if (port <= 0 || port > 65535)
      throw new RangeError('port should be > 0 and < 65536: ' + port);

    if (dnsopts.family !== 4 && dnsopts.family !== 6)
      dnsopts.hints = dns.ADDRCONFIG | dns.V4MAPPED;

    debug('connect: find host ' + host);
    debug('connect: dns options ' + dnsopts);
    self._host = host;
    dns.lookup(host, dnsopts, function(err, ip, addressType) {
      self.emit('lookup', err, ip, addressType);

      // It's possible we were destroyed while looking this up.
      // XXX it would be great if we could cancel the promise returned by
      // the look up.
      if (!self._connecting) return;

      if (err) {
        // net.createConnection() creates a net.Socket object and
        // immediately calls net.Socket.connect() on it (that's us).
        // There are no event listeners registered yet so defer the
        // error event to the next tick.
        process.nextTick(function() {
          err.host = options.host;
          err.port = options.port;
          err.message = err.message + ' ' + options.host + ':' + options.port;
          self.emit('error', err);
          self._destroy();
        });
      } else {
        timers._unrefActive(self);
        connect(self,
                ip,
                port,
                addressType,
                localAddress,
                localPort);
      }
    });
  }
  return self;
};


Socket.prototype.ref = function() {
  if (this._handle)
    this._handle.ref();
};


Socket.prototype.unref = function() {
  if (this._handle)
    this._handle.unref();
};



function afterConnect(status, handle, req, readable, writable) {
  var self = handle.owner;

  // callback may come after call to destroy
  if (self.destroyed) {
    return;
  }

  assert(handle === self._handle, 'handle != self._handle');

  debug('afterConnect');

  assert.ok(self._connecting);
  self._connecting = false;

  if (status == 0) {
    self.readable = readable;
    self.writable = writable;
    timers._unrefActive(self);

    self.emit('connect');

    // start the first read, or get an immediate EOF.
    // this doesn't actually consume any bytes, because len=0.
    if (readable && !self.isPaused())
      self.read(0);

  } else {
    self._connecting = false;
    var details;
    if (req.localAddress && req.localPort) {
      ex.localAddress = req.localAddress;
      ex.localPort = req.localPort;
      details = ex.localAddress + ':' + ex.localPort;
    }
    var ex = detailedException(status,
                               'connect',
                               req.address,
                               req.port,
                               details);
    self._destroy(ex);
  }
}


function Server(/* [ options, ] listener */) {
  if (!(this instanceof Server)) return new Server(arguments[0], arguments[1]);
  events.EventEmitter.call(this);

  var self = this;

  var options;

  if (util.isFunction(arguments[0])) {
    options = {};
    self.on('connection', arguments[0]);
  } else {
    options = arguments[0] || {};

    if (util.isFunction(arguments[1])) {
      self.on('connection', arguments[1]);
    }
  }

  this._connections = 0;

  Object.defineProperty(this, 'connections', {
    get: util.deprecate(function() {

      if (self._usingSlaves) {
        return null;
      }
      return self._connections;
    }, 'connections property is deprecated. Use getConnections() method'),
    set: util.deprecate(function(val) {
      return (self._connections = val);
    }, 'connections property is deprecated. Use getConnections() method'),
    configurable: true, enumerable: false
  });

  this._handle = null;
  this._usingSlaves = false;
  this._slaves = [];

  this.allowHalfOpen = options.allowHalfOpen || false;
  this.pauseOnConnect = !!options.pauseOnConnect;
}
util.inherits(Server, events.EventEmitter);
exports.Server = Server;


function toNumber(x) { return (x = Number(x)) >= 0 ? x : false; }

function _listen(handle, backlog) {
  // Use a backlog of 512 entries. We pass 511 to the listen() call because
  // the kernel does: backlogsize = roundup_pow_of_two(backlogsize + 1);
  // which will thus give us a backlog of 512 entries.
  return handle.listen(backlog || 511);
}

var createServerHandle = exports._createServerHandle =
    function(address, port, addressType, fd) {
  var err = 0;
  // assign handle in listen, and clean up if bind or listen fails
  var handle;

  var isTCP = false;
  if (util.isNumber(fd) && fd >= 0) {
    try {
      handle = createHandle(fd);
    }
    catch (e) {
      // Not a fd we can listen on.  This will trigger an error.
      debug('listen invalid fd=' + fd + ': ' + e.message);
      return uv.UV_EINVAL;
    }
    handle.open(fd);
    handle.readable = true;
    handle.writable = true;
    assert(!address && !port);
  } else if (port === -1 && addressType === -1) {
    handle = createPipe();
    if (process.platform === 'win32') {
      var instances = parseInt(process.env.NODE_PENDING_PIPE_INSTANCES);
      if (!isNaN(instances)) {
        handle.setPendingInstances(instances);
      }
    }
  } else {
    handle = createTCP();
    isTCP = true;
  }

  if (address || port || isTCP) {
    debug('bind to ' + (address || 'anycast'));
    if (!address) {
      // Try binding to ipv6 first
      err = handle.bind6('::', port);
      if (err) {
        handle.close();
        // Fallback to ipv4
        return createServerHandle('0.0.0.0', port);
      }
    } else if (addressType === 6) {
      err = handle.bind6(address, port);
    } else {
      err = handle.bind(address, port);
    }
  }

  if (err) {
    handle.close();
    return err;
  }

  return handle;
};


Server.prototype._listen2 = function(address, port, addressType, backlog, fd) {
  debug('listen2', address, port, addressType, backlog);
  var self = this;

  // If there is not yet a handle, we need to create one and bind.
  // In the case of a server sent via IPC, we don't need to do this.
  if (!self._handle) {
    debug('_listen2: create a handle');
    var rval = createServerHandle(address, port, addressType, fd);
    if (util.isNumber(rval)) {
      var error = detailedException(rval, 'listen', address, port);
      process.nextTick(function() {
        self.emit('error', error);
      });
      return;
    }
    self._handle = rval;
  } else {
    debug('_listen2: have a handle already');
  }

  self._handle.onconnection = onconnection;
  self._handle.owner = self;

  var err = _listen(self._handle, backlog);

  if (err) {
    var ex = detailedException(err, 'listen', address, port);
    self._handle.close();
    self._handle = null;
    process.nextTick(function() {
      self.emit('error', ex);
    });
    return;
  }

  // generate connection key, this should be unique to the connection
  this._connectionKey = addressType + ':' + address + ':' + port;

  process.nextTick(function() {
    // ensure handle hasn't closed
    if (self._handle)
      self.emit('listening');
  });
};


function listen(self, address, port, addressType, backlog, fd, exclusive) {
  exclusive = !!exclusive;

  if (!cluster) cluster = require('cluster');

  if (cluster.isMaster || exclusive) {
    self._listen2(address, port, addressType, backlog, fd);
    return;
  }

  cluster._getServer(self, address, port, addressType, fd, cb);

  function cb(err, handle) {
    // EADDRINUSE may not be reported until we call listen(). To complicate
    // matters, a failed bind() followed by listen() will implicitly bind to
    // a random port. Ergo, check that the socket is bound to the expected
    // port before calling listen().
    //
    // FIXME(bnoordhuis) Doesn't work for pipe handles, they don't have a
    // getsockname() method. Non-issue for now, the cluster module doesn't
    // really support pipes anyway.
    if (err === 0 && port > 0 && handle.getsockname) {
      var out = {};
      err = handle.getsockname(out);
      if (err === 0 && port !== out.port)
        err = uv.UV_EADDRINUSE;
    }

    if (err) {
      var ex = detailedException(err, 'bind', address, port);
      return self.emit('error', ex);
    }

    self._handle = handle;
    self._listen2(address, port, addressType, backlog, fd);
  }
}


Server.prototype.listen = function() {
  var self = this;

  var lastArg = arguments[arguments.length - 1];
  if (util.isFunction(lastArg)) {
    self.once('listening', lastArg);
  }

  var port = toNumber(arguments[0]);

  // The third optional argument is the backlog size.
  // When the ip is omitted it can be the second argument.
  var backlog = toNumber(arguments[1]) || toNumber(arguments[2]);

  var TCP = process.binding('tcp_wrap').TCP;

  if (arguments.length === 0 || util.isFunction(arguments[0])) {
    // Bind to a random port.
    listen(self, null, 0, null, backlog);
  } else if (util.isObject(arguments[0])) {
    var h = arguments[0];
    h = h._handle || h.handle || h;

    if (h instanceof TCP) {
      self._handle = h;
      listen(self, null, -1, -1, backlog);
    } else if (util.isNumber(h.fd) && h.fd >= 0) {
      listen(self, null, null, null, backlog, h.fd);
    } else {
      // The first argument is a configuration object
      if (h.backlog)
        backlog = h.backlog;

      if (util.isNumber(h.port)) {
        if (h.host)
          listenAfterLookup(h.port, h.host, backlog, h.exclusive);
        else
          listen(self, null, h.port, 4, backlog, undefined, h.exclusive);
      } else if (h.path && isPipeName(h.path)) {
        var pipeName = self._pipeName = h.path;
        listen(self, pipeName, -1, -1, backlog, undefined, h.exclusive);
      } else {
        throw new Error('Invalid listen argument: ' + h);
      }
    }
  } else if (isPipeName(arguments[0])) {
    // UNIX socket or Windows pipe.
    var pipeName = self._pipeName = arguments[0];
    listen(self, pipeName, -1, -1, backlog);

  } else if (util.isUndefined(arguments[1]) ||
             util.isFunction(arguments[1]) ||
             util.isNumber(arguments[1])) {
    // The first argument is the port, no IP given.
    listen(self, null, port, 4, backlog);

  } else {
    // The first argument is the port, the second an IP.
    listenAfterLookup(port, arguments[1], backlog);
  }

  function listenAfterLookup(port, address, backlog, exclusive) {
    require('dns').lookup(address, function(err, ip, addressType) {
      if (err) {
        self.emit('error', err);
      } else {
        addressType = ip ? addressType : 4;
        listen(self, ip, port, addressType, backlog, undefined, exclusive);
      }
    });
  }

  return self;
};

Server.prototype.address = function() {
  if (this._handle && this._handle.getsockname) {
    var out = {};
    var err = this._handle.getsockname(out);
    // TODO(bnoordhuis) Check err and throw?
    return out;
  } else if (this._pipeName) {
    return this._pipeName;
  } else {
    return null;
  }
};

function onconnection(err, clientHandle) {
  var handle = this;
  var self = handle.owner;

  debug('onconnection');

  if (err) {
    self.emit('error', errnoException(err, 'accept'));
    return;
  }

  if (self.maxConnections && self._connections >= self.maxConnections) {
    clientHandle.close();
    return;
  }

  var socket = new Socket({
    handle: clientHandle,
    allowHalfOpen: self.allowHalfOpen,
    pauseOnCreate: self.pauseOnConnect
  });
  socket.readable = socket.writable = true;


  self._connections++;
  socket.server = self;

  DTRACE_NET_SERVER_CONNECTION(socket);
  COUNTER_NET_SERVER_CONNECTION(socket);
  self.emit('connection', socket);
}


Server.prototype.getConnections = function(cb) {
  function end(err, connections) {
    process.nextTick(function() {
      cb(err, connections);
    });
  }

  if (!this._usingSlaves) {
    return end(null, this._connections);
  }

  // Poll slaves
  var left = this._slaves.length,
      total = this._connections;

  function oncount(err, count) {
    if (err) {
      left = -1;
      return end(err);
    }

    total += count;
    if (--left === 0) return end(null, total);
  }

  this._slaves.forEach(function(slave) {
    slave.getConnections(oncount);
  });
};


Server.prototype.close = function(cb) {
  function onSlaveClose() {
    if (--left !== 0) return;

    self._connections = 0;
    self._emitCloseIfDrained();
  }

  if (cb) {
    if (!this._handle) {
      this.once('close', function() {
        cb(new Error('Not running'));
      });
    } else {
      this.once('close', cb);
    }
  }

  if (this._handle) {
    this._handle.close();
    this._handle = null;
  }

  if (this._usingSlaves) {
    var self = this,
        left = this._slaves.length;

    // Increment connections to be sure that, even if all sockets will be closed
    // during polling of slaves, `close` event will be emitted only once.
    this._connections++;

    // Poll slaves
    this._slaves.forEach(function(slave) {
      slave.close(onSlaveClose);
    });
  } else {
    this._emitCloseIfDrained();
  }

  return this;
};

Server.prototype._emitCloseIfDrained = function() {
  debug('SERVER _emitCloseIfDrained');
  var self = this;

  if (self._handle || self._connections) {
    debug('SERVER handle? %j   connections? %d',
          !!self._handle, self._connections);
    return;
  }

  process.nextTick(function() {
    debug('SERVER: emit close');
    self.emit('close');
  });
};


Server.prototype.listenFD = util.deprecate(function(fd, type) {
  return this.listen({ fd: fd });
}, 'listenFD is deprecated. Use listen({fd: <number>}).');

Server.prototype._setupSlave = function(socketList) {
  this._usingSlaves = true;
  this._slaves.push(socketList);
};

Server.prototype.ref = function() {
  if (this._handle)
    this._handle.ref();
};

Server.prototype.unref = function() {
  if (this._handle)
    this._handle.unref();
};


// TODO: isIP should be moved to the DNS code. Putting it here now because
// this is what the legacy system did.
exports.isIP = cares.isIP;


exports.isIPv4 = function(input) {
  return exports.isIP(input) === 4;
};


exports.isIPv6 = function(input) {
  return exports.isIP(input) === 6;
};


if (process.platform === 'win32') {
  var simultaneousAccepts;

  exports._setSimultaneousAccepts = function(handle) {
    if (util.isUndefined(handle)) {
      return;
    }

    if (util.isUndefined(simultaneousAccepts)) {
      simultaneousAccepts = (process.env.NODE_MANY_ACCEPTS &&
                             process.env.NODE_MANY_ACCEPTS !== '0');
    }

    if (handle._simultaneousAccepts !== simultaneousAccepts) {
      handle.setSimultaneousAccepts(simultaneousAccepts);
      handle._simultaneousAccepts = simultaneousAccepts;
    }
  };
} else {
  exports._setSimultaneousAccepts = function(handle) {};
}<|MERGE_RESOLUTION|>--- conflicted
+++ resolved
@@ -837,16 +837,10 @@
   if (addressType === 6 || addressType === 4) {
     var req = new TCPConnectWrap();
     req.oncomplete = afterConnect;
-
-<<<<<<< HEAD
+    req.address = address;
     req.port = port;
-    req.address = address;
-    if (addressType === 6) {
-      err = self._handle.connect6(req, address, port);
-    } else if (addressType === 4) {
-=======
+
     if (addressType === 4)
->>>>>>> 372a2f56
       err = self._handle.connect(req, address, port);
     else
       err = self._handle.connect6(req, address, port);
