--- conflicted
+++ resolved
@@ -1306,12 +1306,8 @@
         return true;
       }
 
-<<<<<<< HEAD
       if (req.shouldKeepAlive && res.headers.connection !== 'keep-alive' &&
           !req.upgradeOrConnect) {
-=======
-      if (req.shouldKeepAlive && !shouldKeepAlive && !req.upgraded) {
->>>>>>> 6c0c00a2
         // Server MUST respond with Connection:keep-alive for us to enable it.
         // If we've been upgraded (via WebSockets) we also shouldn't try to
         // keep the connection open.
