--- conflicted
+++ resolved
@@ -115,7 +115,6 @@
 import java.util.Map;
 import java.util.function.Consumer;
 
-import com.oracle.truffle.api.strings.TruffleString;
 import org.graalvm.collections.Pair;
 
 import com.oracle.js.parser.ir.AccessNode;
@@ -176,6 +175,7 @@
 import com.oracle.js.parser.ir.WhileNode;
 import com.oracle.js.parser.ir.WithNode;
 import com.oracle.js.parser.ir.visitor.NodeVisitor;
+import com.oracle.truffle.api.strings.TruffleString;
 
 /**
  * Builds the IR.
@@ -185,23 +185,13 @@
     /** The arguments variable name. */
     static final TruffleString ARGUMENTS_NAME = ParserStrings.constant("arguments");
     /** The eval function variable name. */
-<<<<<<< HEAD
-    private static final String EVAL_NAME = "eval";
-    private static final String CONSTRUCTOR_NAME = "constructor";
-    private static final String PRIVATE_CONSTRUCTOR_NAME = "#constructor";
-    private static final String PROTO_NAME = "__proto__";
-    static final String NEW_TARGET_NAME = "new.target";
-    private static final String IMPORT_META_NAME = "import.meta";
-    private static final String PROTOTYPE_NAME = "prototype";
-=======
     private static final TruffleString EVAL_NAME = ParserStrings.constant("eval");
     private static final TruffleString CONSTRUCTOR_NAME = ParserStrings.constant("constructor");
     private static final TruffleString PRIVATE_CONSTRUCTOR_NAME = ParserStrings.constant("#constructor");
     private static final TruffleString PROTO_NAME = ParserStrings.constant("__proto__");
-    private static final TruffleString NEW_TARGET_NAME = ParserStrings.constant("new.target");
+    static final TruffleString NEW_TARGET_NAME = ParserStrings.constant("new.target");
     private static final TruffleString IMPORT_META_NAME = ParserStrings.constant("import.meta");
     private static final TruffleString PROTOTYPE_NAME = ParserStrings.constant("prototype");
->>>>>>> bead9c5f
     /** Function.prototype.apply method name. */
     private static final TruffleString APPLY_NAME = ParserStrings.constant("apply");
 
@@ -911,14 +901,9 @@
     }
 
     private IdentNode markArguments(final IdentNode ident) {
-<<<<<<< HEAD
         Scope currentScope = lc.getCurrentScope();
         if (currentScope.inClassFieldInitializer()) {
-            throw error(AbstractParser.message("arguments.in.field.initializer"), ident.getToken());
-=======
-        if (lc.getCurrentScope().inClassFieldInitializer()) {
             throw error(AbstractParser.message(MSG_ARGUMENTS_IN_FIELD_INITIALIZER), ident.getToken());
->>>>>>> bead9c5f
         }
         if (currentScope.isGlobalScope()) {
             // arguments has no special meaning in the global scope
@@ -1922,13 +1907,8 @@
         if (currentClass != null) {
             currentClass.usePrivateName(privateIdent);
         } else {
-<<<<<<< HEAD
             if (!currentScope.findPrivateName(privateIdent.getName())) {
-                throw error(AbstractParser.message("invalid.private.ident"), privateIdent.getToken());
-=======
-            if (!lc.getCurrentScope().findPrivateName(privateIdent.getName())) {
                 throw error(AbstractParser.message(MSG_INVALID_PRIVATE_IDENT), privateIdent.getToken());
->>>>>>> bead9c5f
             }
         }
 
@@ -2609,13 +2589,9 @@
     }
 
     private IdentNode identifierReference(boolean yield, boolean await) {
-<<<<<<< HEAD
-        IdentNode ident = identifier(yield, await, "IdentifierReference", false);
+        IdentNode ident = identifier(yield, await, CONTEXT_IDENTIFIER_REFERENCE, false);
         addIdentifierReference(ident.getName());
         return ident;
-=======
-        return identifier(yield, await, CONTEXT_IDENTIFIER_REFERENCE, false);
->>>>>>> bead9c5f
     }
 
     private IdentNode labelIdentifier(boolean yield, boolean await) {
@@ -2632,7 +2608,7 @@
         return ident;
     }
 
-    private void addIdentifierReference(String name) {
+    private void addIdentifierReference(TruffleString name) {
         Scope currentScope = lc.getCurrentScope();
         if (currentScope != null) { // can be null when parsing/verifying a parameter list.
             currentScope.addIdentifierReference(name);
@@ -3752,14 +3728,13 @@
                     } else {
                         if (isBindingIdentifier() || !(ES6_DESTRUCTURING && isES6())) {
                             pattern = null;
-                            IdentNode catchParameter = bindingIdentifier(yield, await, CATCH_PARAMETER_CONTEXT);
+                            IdentNode catchParameter = bindingIdentifier(yield, await, CONTEXT_CATCH_PARAMETER);
                             exception = catchParameter.setIsCatchParameter();
                         } else {
                             pattern = bindingPattern(yield, await);
                             exception = new IdentNode(Token.recast(pattern.getToken(), IDENT), pattern.getFinish(), ERROR_BINDING_NAME).setIsCatchParameter();
                         }
 
-<<<<<<< HEAD
                         // Nashorn extension: catch clause can have optional
                         // condition. So, a single try can have more than one
                         // catch clause each with it's own condition.
@@ -3770,18 +3745,6 @@
                         } else {
                             ifExpression = null;
                         }
-=======
-                final Expression catchParameter = bindingIdentifierOrPattern(yield, await, CONTEXT_CATCH_PARAMETER);
-                final IdentNode exception;
-                final Expression pattern;
-                if (catchParameter instanceof IdentNode) {
-                    exception = ((IdentNode) catchParameter).setIsCatchParameter();
-                    pattern = null;
-                } else {
-                    exception = new IdentNode(Token.recast(catchParameter.getToken(), IDENT), catchParameter.getFinish(), ERROR_BINDING_NAME).setIsCatchParameter();
-                    pattern = catchParameter;
-                }
->>>>>>> bead9c5f
 
                         expect(RPAREN);
                     }
@@ -3826,7 +3789,6 @@
         appendStatement(new BlockStatement(startLine, new Block(tryToken, finish, outer.getFlags() | Block.IS_SYNTHETIC, outer.getScope(), outer.getStatements())));
     }
 
-<<<<<<< HEAD
     private CatchNode catchBody(boolean yield, boolean await, long catchToken, int catchLine, IdentNode exception, Expression pattern, Expression ifExpression) {
         if (exception != null) {
             final Scope catchScope = lc.getCurrentScope();
@@ -3838,34 +3800,13 @@
                 verifyDestructuringBindingPattern(pattern, new Consumer<IdentNode>() {
                     @Override
                     public void accept(IdentNode identNode) {
-                        verifyStrictIdent(identNode, CATCH_PARAMETER_CONTEXT);
+                        verifyStrictIdent(identNode, CONTEXT_CATCH_PARAMETER);
                         final int varFlags = VarNode.IS_LET | VarNode.IS_DESTRUCTURING;
                         final VarNode var = new VarNode(catchLine, Token.recast(identNode.getToken(), LET), identNode.getFinish(), identNode.setIsDeclaredHere(), null, varFlags);
                         appendStatement(var);
                         declareVar(catchScope, var);
                     }
                 });
-=======
-    private Block catchBlock(boolean yield, boolean await, long catchToken, int catchLine, IdentNode exception, Expression pattern, Expression ifExpression) {
-        final ParserContextBlockNode catchBlock = newBlock(Scope.createCatchParameter(lc.getCurrentScope()));
-        try {
-            if (exception != null) {
-                VarNode exceptionVar = new VarNode(catchLine, Token.recast(exception.getToken(), LET), exception.getFinish(), exception.setIsDeclaredHere(), null, VarNode.IS_LET);
-                appendStatement(exceptionVar);
-                declareVar(catchBlock.getScope(), exceptionVar);
-                if (pattern != null) {
-                    verifyDestructuringBindingPattern(pattern, new Consumer<IdentNode>() {
-                        @Override
-                        public void accept(IdentNode identNode) {
-                            verifyStrictIdent(identNode, CONTEXT_CATCH_PARAMETER);
-                            final int varFlags = VarNode.IS_LET | VarNode.IS_DESTRUCTURING;
-                            final VarNode var = new VarNode(catchLine, Token.recast(identNode.getToken(), LET), identNode.getFinish(), identNode.setIsDeclaredHere(), null, varFlags);
-                            appendStatement(var);
-                            declareVar(catchBlock.getScope(), var);
-                        }
-                    });
-                }
->>>>>>> bead9c5f
             }
         }
 
@@ -3916,13 +3857,8 @@
         final long primaryToken = token;
 
         switch (type) {
-<<<<<<< HEAD
             case THIS: {
-                final String name = type.getName();
-=======
-            case THIS:
                 final TruffleString name = type.getName();
->>>>>>> bead9c5f
                 next();
                 markThis();
                 return new IdentNode(primaryToken, finish, name).setIsThis();
@@ -4385,12 +4321,8 @@
         } else if (isIdentifier && (type == COMMARIGHT || type == RBRACE || type == ASSIGN) && isES6()) {
             IdentNode ident = (IdentNode) propertyName;
             verifyIdent(ident, yield, await);
-<<<<<<< HEAD
-            ident = createIdentNode(propertyToken, finish, ident.getPropertyName());
+            ident = createIdentNode(propertyToken, finish, lexer.stringIntern(ident.getPropertyName()));
             // IdentifierReference or CoverInitializedName
-=======
-            IdentNode identInValue = createIdentNode(propertyToken, finish, lexer.stringIntern(ident.getPropertyName()));
->>>>>>> bead9c5f
             if (type == ASSIGN && ES6_DESTRUCTURING) {
                 // If not destructuring, this is a SyntaxError
                 long assignToken = token;
@@ -5312,24 +5244,10 @@
             lc.pop(functionNode);
         }
 
-<<<<<<< HEAD
         if ((isStatement && !isAnonymous) && !(topLevel || useBlockScope()) &&
                         (isStrictMode || env.functionStatement != ScriptEnvironment.FunctionStatementBehavior.ACCEPT)) {
             // For compatibility with Nashorn, we report the error after parsing the body.
             reportIllegalES5BlockLevelFunctionDeclaration(functionToken);
-=======
-        if (isStatement && !isAnonymous) {
-            functionNode.setFlag(FunctionNode.IS_STATEMENT);
-            if (topLevel || useBlockScope() || (!isStrictMode && env.functionStatement == ScriptEnvironment.FunctionStatementBehavior.ACCEPT)) {
-                functionNode.setFlag(FunctionNode.IS_DECLARED);
-            } else if (isStrictMode) {
-                throw error(JSErrorType.SyntaxError, AbstractParser.message(MSG_STRICT_NO_FUNC_DECL_HERE), functionToken);
-            } else if (env.functionStatement == ScriptEnvironment.FunctionStatementBehavior.ERROR) {
-                throw error(JSErrorType.SyntaxError, AbstractParser.message(MSG_NO_FUNC_DECL_HERE), functionToken);
-            } else if (env.functionStatement == ScriptEnvironment.FunctionStatementBehavior.WARNING) {
-                warning(JSErrorType.SyntaxError, AbstractParser.message(MSG_NO_FUNC_DECL_HERE_WARN), functionToken);
-            }
->>>>>>> bead9c5f
         }
 
         verifyParameterList(functionNode);
@@ -5403,11 +5321,11 @@
     private void reportIllegalES5BlockLevelFunctionDeclaration(long functionToken) {
         assert !isES6();
         if (isStrictMode) {
-            throw error(JSErrorType.SyntaxError, AbstractParser.message("strict.no.func.decl.here"), functionToken);
+            throw error(JSErrorType.SyntaxError, AbstractParser.message(MSG_STRICT_NO_FUNC_DECL_HERE), functionToken);
         } else if (env.functionStatement == ScriptEnvironment.FunctionStatementBehavior.ERROR) {
-            throw error(JSErrorType.SyntaxError, AbstractParser.message("no.func.decl.here"), functionToken);
+            throw error(JSErrorType.SyntaxError, AbstractParser.message(MSG_NO_FUNC_DECL_HERE), functionToken);
         } else if (env.functionStatement == ScriptEnvironment.FunctionStatementBehavior.WARNING) {
-            warning(JSErrorType.SyntaxError, AbstractParser.message("no.func.decl.here.warn"), functionToken);
+            warning(JSErrorType.SyntaxError, AbstractParser.message(MSG_NO_FUNC_DECL_HERE_WARN), functionToken);
         }
     }
 
